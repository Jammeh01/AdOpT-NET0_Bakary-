from ..component import ModelComponent
from ..utilities import (
    annualize,
    set_discount_rate,
    perform_disjunct_relaxation,
    determine_variable_scaling,
    determine_constraint_scaling,
)

import pandas as pd
import copy
import pyomo.environ as pyo
import pyomo.gdp as gdp

import logging

log = logging.getLogger(__name__)


class Network(ModelComponent):
    """
    Class to read and manage data for networks

    For each connection between nodes, an arc is created, with its respective cost,
    flows, losses and  consumption at nodes.

    Networks that can be used in two directions (e.g. electricity cables), are called
    bidirectional and are treated respectively with their size and costs. Other
    networks, e.g. pipelines, require two installations to be able to transport in
    two directions. As such their CAPEX is double and their size in both directions
    can be different.

    **Set declarations:**

    - ``set_netw_carrier``: Set of network carrier (i.e. only one carrier, that is
      transported in the network)
    - ``set_arcs``: Set of all arcs (from_node, to_node)
    - ``set_arcs_unique``: In case the network is bidirectional: Set of unique arcs (i.e.
      for each pair of arcs, one unique entry)
    - Furthermore for each node:

        * ``set_receives_from``: A set of nodes the node receives from
        * ``set_sends_to``: A set of nodes the node sends to

    - ``set_consumed_carriers``: In case the network has an energy consumption

    **Parameter declarations:**

    - ``para_size_min``: Min Size (for each arc)
    - ``para_size_max``: Max Size (for each arc)
    - ``para_size_initial``, var_size, var_capex: for existing networks
    - ``para_capex_gamma``: :math:`{\\gamma}_1, {\\gamma}_2, {\\gamma}_3, {\\gamma}_4` for
      CAPEX calculation (annualized from given data on up-front CAPEX, lifetime and
      discount rate)
    - ``para_opex_variable``: Variable OPEX
    - ``para_opex_fixed``: Fixed OPEX
    - ``para_decommissioning_cost``: decommissioning costs for existing networks

    **Variable declarations:**

    - ``var_capex``: CAPEX
    - ``var_opex_variable``: Variable OPEX
    - ``var_opex_fixed``: Fixed OPEX
    - Furthermore for each node:

        * ``var_netw_emissions_pos``: positive emissions at node
        * ``var_inflow``: Inflow to node (as a sum of all inflows from other nodes)
        * ``var_outflow``: Outflow from node (as a sum of all outflows to other nodes)
        * ``var_consumption``: Consumption of other carriers (e.g. electricity
          required for compression of a gas)

    **Arc Block declaration**

    Each arc represents a connection between two nodes, and is thus indexed by (
    node_from, node_to). For each arc, the following components are defined. Each
    variable is indexed by the timestep :math:`t` (here left out for convenience).

    - Decision Variables:

        * ``var_size``: Size :math:`S`
        * ``var_flow``: Flow :math:`flow`
        * ``var_losses``: Losses :math:`loss`
        * ``var_capex``, ``var_capex_aux`` CAPEX: :math:`CAPEX`
        * ``var_opex_variable``: Variable :math:`OPEXvariable`

    - Constraint definitions:

        * Flow losses:

          .. math::
            loss = flow * {\\mu} * D

        * Flow constraints:

          .. math::
            S * minTransport \\leq flow \\leq S

        * CAPEX of respective arc. The CAPEX is calculated as follows (for new
          networks). Note that for existing networks, the CAPEX is zero, but the
          fixed OPEX is calculated as a fraction of a hypothetical CAPEX
          based on the existing size.

          .. math::
            CAPEX_{arc} = {\\gamma}_1 + {\\gamma}_2 * S + {\\gamma}_3 * distance + {\\gamma}_4 * S * distance

        * Variable OPEX:

          .. math::
            OPEXvariable_{arc} = CAPEX_{arc} * opex_{variable}


    **Network constraint declarations**
    This part calculates variables for all respective nodes.

    - CAPEX calculation of the whole network as a sum of CAPEX of all arcs. If
      ``bidirectional_network`` is set to 1 for this network, the capex and fixed
      opex for an arc is only counted once.

    - OPEX fix, as fraction of total CAPEX

    - OPEX variable as a sum of variable OPEX for each arc

    - Total emissions as the sum of all arc emissions

    - Total inflow and outflow as a sum for each node:

      .. math::
        outflow_{node} = \\sum_{nodeTo \\in sendsto_{node}} flow_{node, nodeTo}

      .. math::
        inflow_{node} = \\sum_{nodeFrom \\in receivesFrom_{node}} flow_{nodeFrom, node} - losses_{nodeFrom, node}

    - Energy consumption of other carriers at each node.

    - If  ``bidirectional_network`` is set to 1 for this network only additional
      constraints are enforced to ensure that at each time step a flow can only be in
      one direction. For ``bidirectional_network_precise = 0``, only a cut and a
      constraint on the sizes of the two directions of an arc are formulated:

      .. math::
        S_{nodeFrom, nodeTo} = S_{nodeTo, nodeFrom}

      .. math::
        flow_{nodeFrom, nodeTo} + flow_{nodeTo, nodeFrom} \\lor S_{nodeTo, nodeFrom}

      For ``bidirectional_network_precise = 1`` additional disjunctions are
      formulated, thus adding binaries and complexity to the model:

      .. math::
        flow_{nodeFrom, nodeTo} = 0 \\lor flow_{nodeTo, nodeFrom} = 0

    Existing networks, i.e. existing = 1, can be decommissioned (decommission = 'continuous' or decommission =
      'only_complete') or not (decommission = 'impossible').
      For networks that cannot be decommissioned, the size is fixed to the initial size given in the network
      data. For networks that can be decommissioned, the size can be smaller or equal to the initial size. When
      decommission = 'continuous' the size can take any value between the minimum and initial size. When decommission =
      'only_complete' the size is either 0 or the initial size. Reducing the size comes at the decommissioning costs or
      benefits specified in the economics of the network.

    """

    def __init__(self, netw_data: dict):
        """
        Initializes network class from network data

        :param dict netw_data: technology data
        """
        super().__init__(netw_data)

        # General information
        self.connection = []
        self.distance = []
        self.size_max_arcs = []
        self.energy_consumption = {}

        self.set_nodes = []
        self.set_t = []

        self.scaling_factors = []
        if "ScalingFactors" in netw_data:
            self.scaling_factors = netw_data["ScalingFactors"]

    def fit_network_performance(self):
        """
        Fits network performance (bounds and coefficients).
        """
        input_parameters = self.input_parameters
        time_independent = {}

        # Size
        time_independent["size_min"] = input_parameters.size_min
        if not self.existing:
            time_independent["size_max"] = input_parameters.size_max
        else:
            time_independent["size_max"] = self.size_initial
            time_independent["size_initial"] = self.size_initial

        if self.existing == 0:
            if not isinstance(self.size_max_arcs, pd.DataFrame):
                # Use max size
                time_independent["size_max_arcs"] = pd.DataFrame(
                    time_independent["size_max"],
                    index=self.distance.index,
                    columns=self.distance.columns,
                )
            else:
                time_independent["size_max_arcs"] = self.size_max_arcs
        elif self.existing == 1:
            # Use initial size
            time_independent["size_max_arcs"] = time_independent["size_initial"]

        # Other
        time_independent["rated_power"] = input_parameters.rated_power
        time_independent["min_transport"] = input_parameters.performance_data[
            "min_transport"
        ]
        time_independent["loss"] = input_parameters.performance_data["loss"]

        # Write to self
        self.processed_coeff.time_independent = time_independent

    def construct_netw_model(
        self, b_netw, data: dict, set_nodes, set_t_full, set_t_clustered
    ):
        """
        Constructs a network as model block.

        :param b_netw: pyomo network block
        :param dict data: dict containing model information
        :param set_nodes: pyomo set containing all nodes
        :param set_t_full: pyomo set containing timesteps
        :param set_t_clustered: pyomo set containing clustered timesteps
        :return: pyomo block with network model
        """
        # LOG
        log_msg = f"\t - Constructing Network {self.name}"
        log.info(log_msg)

        # NETWORK DATA
        config = data["config"]

        # MODELING TYPICAL DAYS
        self.component_options.modelled_with_full_res = True
        self.component_options.lower_res_than_full = False
        if config["optimization"]["typicaldays"]["method"]["value"] == 1:
            self.set_t = set_t_clustered
        elif config["optimization"]["typicaldays"]["method"]["value"] == 2:
            self.set_t = set_t_full
        else:
            self.set_t = set_t_full

        self.set_nodes = set_nodes

        b_netw = self._define_possible_arcs(b_netw)

        if self.component_options.bidirectional_network:
            b_netw = self._define_unique_arcs(b_netw)

        b_netw = self._define_size(b_netw)
        b_netw = self._define_capex_parameters(b_netw, data)
        b_netw = self._define_opex_parameters(b_netw)
        b_netw = self._define_emission_vars(b_netw)
        b_netw = self._define_network_carrier(b_netw)
        b_netw = self._define_inflow_vars(b_netw)
        b_netw = self._define_outflow_vars(b_netw)

        b_netw = self._define_energyconsumption_parameters(b_netw)

        def arc_block_init(b_arc, node_from, node_to):
            """
            Constructs each arc as a block
            """

            b_arc.big_m_transformation_required = 0
            b_arc = self._define_size_arc(b_arc, b_netw, node_from, node_to)
            b_arc = self._define_capex_variables_arc(b_arc, b_netw)
            b_arc = self._define_capex_constraints_arc(
                b_arc, b_netw, node_from, node_to
            )
            b_arc = self._define_flow(b_arc, b_netw)
            b_arc = self._define_opex_arc(b_arc, b_netw)
            b_arc = self._define_emissions_arc(b_arc, b_netw)

<<<<<<< HEAD
            # Decommissioning only complete
            if self.existing and self.component_options.decommission == "only_complete":
                b_arc = self._define_decommissioning_at_once_constraints(
                    b_arc, b_netw, node_from, node_to
                )

            if self.component_options.energyconsumption:
                b_arc = self._define_energyconsumption_arc(b_arc, b_netw)
=======
            b_arc = self._define_energyconsumption_arc(b_arc, b_netw)
>>>>>>> 29b981c4

            if b_arc.big_m_transformation_required:
                b_arc = perform_disjunct_relaxation(b_arc)

            # LOG
            log_msg = f"\t\t - Constructing Arc {node_from} - {node_to} " f"completed"
            log.info(log_msg)

        b_netw.arc_block = pyo.Block(b_netw.set_arcs, rule=arc_block_init)

        # CONSTRAINTS FOR BIDIRECTIONAL NETWORKS
        if self.component_options.bidirectional_network:
            b_netw = self._define_bidirectional_constraints(b_netw)

        b_netw = self._define_capex_total(b_netw)
        b_netw = self._define_opex_total(b_netw)
        b_netw = self._define_inflow_constraints(b_netw)
        b_netw = self._define_outflow_constraints(b_netw)
        b_netw = self._define_emission_constraints(b_netw)

        b_netw = self._define_energyconsumption_total(b_netw)

        # LOG
        log_msg = f"\t - Constructing Network {self.name} completed"
        log.info(log_msg)

        return b_netw

    def _define_possible_arcs(self, b_netw):
        """
        Define all possible arcs that have a connection

        :param b_netw: pyomo network block
        :return: pyomo network block
        """
        connection = copy.deepcopy(self.connection[:])

        def init_arcs_set(set):
            for from_node in connection:
                for to_node in connection[from_node].index:
                    if connection.at[from_node, to_node] == 1:
                        yield [from_node, to_node]

        b_netw.set_arcs = pyo.Set(initialize=init_arcs_set)

        def init_nodesIn(set, node):
            for i, j in b_netw.set_arcs:
                if j == node:
                    yield i

        b_netw.set_receives_from = pyo.Set(self.set_nodes, initialize=init_nodesIn)

        def init_nodesOut(set, node):
            for i, j in b_netw.set_arcs:
                if i == node:
                    yield j

        b_netw.set_sends_to = pyo.Set(self.set_nodes, initialize=init_nodesOut)

        return b_netw

    def _define_unique_arcs(self, b_netw):
        """
        Define arcs that are unique (one arc per direction)

        :param b_netw: pyomo network block
        :return: pyomo network block
        """
        connection = copy.deepcopy(self.connection[:])

        def init_arcs_all(set):
            for from_node in connection:
                for to_node in connection[from_node].index:
                    if connection.at[from_node, to_node] == 1:
                        connection.at[to_node, from_node] = 0
                        yield [from_node, to_node]

        b_netw.set_arcs_unique = pyo.Set(initialize=init_arcs_all)

        return b_netw

    def _define_size(self, b_netw):
        """
        Defines parameters related to network size.

        :param b_netw: pyomo network block
        :return: pyomo network block
        """
        coeff_ti = self.processed_coeff.time_independent

        b_netw.para_size_min = pyo.Param(
            domain=pyo.NonNegativeReals, initialize=coeff_ti["size_min"], mutable=True
        )

        if self.existing:
            # Parameters for initial size
            def init_size_initial(param, node_from, node_to):
                return coeff_ti["size_initial"].at[node_from, node_to]

            b_netw.para_size_initial = pyo.Param(
                b_netw.set_arcs,
                domain=pyo.NonNegativeReals,
                initialize=init_size_initial,
            )
            # Check if sizes in both direction are the same for bidirectional existing networks
            if self.component_options.bidirectional_network:
                for from_node in coeff_ti["size_initial"]:
                    for to_node in coeff_ti["size_initial"][from_node].index:
                        assert (
                            coeff_ti["size_initial"].at[from_node, to_node]
                            == coeff_ti["size_initial"].at[to_node, from_node]
                        )
        return b_netw

    def _define_capex_parameters(self, b_netw, data: dict):
        """
        Defines parameters related to technology capex.

        :param b_netw: pyomo network block
        :param dict data: dict containing model information
        :return: pyomo network block
        """

        config = data["config"]
        economics = self.economics

        # CHECK FOR GLOBAL ECONOMIC OPTIONS
        discount_rate = set_discount_rate(config, economics)
        fraction_of_year_modelled = data["topology"]["fraction_of_year_modelled"]

        # CAPEX
        annualization_factor = annualize(
            discount_rate, economics.lifetime, fraction_of_year_modelled
        )

        b_netw.para_capex_gamma1 = pyo.Param(
            domain=pyo.Reals,
            mutable=True,
            initialize=economics.capex_data["gamma1"] * annualization_factor,
        )
        b_netw.para_capex_gamma2 = pyo.Param(
            domain=pyo.Reals,
            mutable=True,
            initialize=economics.capex_data["gamma2"] * annualization_factor,
        )
        b_netw.para_capex_gamma3 = pyo.Param(
            domain=pyo.Reals,
            mutable=True,
            initialize=economics.capex_data["gamma3"] * annualization_factor,
        )
        b_netw.para_capex_gamma4 = pyo.Param(
            domain=pyo.Reals,
            mutable=True,
            initialize=economics.capex_data["gamma4"] * annualization_factor,
        )

        if self.existing:
            b_netw.para_decommissioning_cost = pyo.Param(
                domain=pyo.Reals,
                initialize=economics.decommission_cost * annualization_factor,
                mutable=True,
            )

        b_netw.var_capex = pyo.Var()

        return b_netw

    def _define_opex_parameters(self, b_netw):
        """
        Defines OPEX parameters (fixed and variable)

        :param b_netw: pyomo network block
        :return: pyomo network block
        """
        economics = self.economics

        b_netw.para_opex_variable = pyo.Param(
            domain=pyo.Reals, initialize=economics.opex_variable, mutable=True
        )
        b_netw.para_opex_fixed = pyo.Param(
            domain=pyo.Reals, initialize=economics.opex_fixed, mutable=True
        )

        b_netw.var_opex_variable = pyo.Var(self.set_t)
        b_netw.var_opex_fixed = pyo.Var()

        return b_netw

    def _define_emission_vars(self, b_netw):
        """
        Defines network emissions

        :param b_netw: pyomo network block
        :return: pyomo network block
        """
        b_netw.var_netw_emissions_pos = pyo.Var(
            self.set_t, self.set_nodes, domain=pyo.NonNegativeReals
        )

        return b_netw

    def _define_network_carrier(self, b_netw):
        """
        Defines transported carrier

        :param b_netw: pyomo network block
        :return: pyomo network block
        """
        # Define set of transported carrier
        b_netw.set_netw_carrier = pyo.Set(
            initialize=[self.component_options.transported_carrier]
        )

        return b_netw

    def _define_inflow_vars(self, b_netw):
        """
        Defines network inflow variable (i.e. sum of inflow to one node)

        :param b_netw: pyomo network block
        :return: pyomo network block
        """
        b_netw.var_inflow = pyo.Var(
            self.set_t,
            b_netw.set_netw_carrier,
            self.set_nodes,
            domain=pyo.NonNegativeReals,
        )
        return b_netw

    def _define_outflow_vars(self, b_netw):
        """
        Defines network outflow variable (i.e. sum of outflow to one node)

        :param b_netw: pyomo network block
        :return: pyomo network block
        """
        b_netw.var_outflow = pyo.Var(
            self.set_t,
            b_netw.set_netw_carrier,
            self.set_nodes,
            domain=pyo.NonNegativeReals,
        )
        return b_netw

    def _define_energyconsumption_parameters(self, b_netw):
        """
        Constructs constraints for network energy consumption

        :param b_netw: pyomo network block
        :return: pyomo network block
        """
        # Set of consumed carriers
        b_netw.set_consumed_carriers = pyo.Set(
            initialize=list(self.energy_consumption.keys())
        )

        # Consumption at each node
        b_netw.var_consumption = pyo.Var(
            self.set_t,
            b_netw.set_consumed_carriers,
            self.set_nodes,
            domain=pyo.NonNegativeReals,
        )

        return b_netw

    def _define_size_arc(self, b_arc, b_netw, node_from: str, node_to: str):
        """
        Defines the size of an arc

        :param b_arc: pyomo arc block
        :param b_netw: pyomo network block
        :param str node_from: node from which arc comes
        :param str node_to: node to which arc goes
        :return: pyomo arc block
        """
        coeff_ti = self.processed_coeff.time_independent

        if self.component_options.size_is_int:
            size_domain = pyo.NonNegativeIntegers
        else:
            size_domain = pyo.NonNegativeReals

        b_arc.para_size_max = pyo.Param(
            domain=size_domain,
            initialize=coeff_ti["size_max_arcs"].at[node_from, node_to],
        )

        b_arc.distance = self.distance.at[node_from, node_to]

        if self.existing and self.component_options.decommission == "impossible":
            # Decommissioning is not possible, size fixed
            b_arc.var_size = pyo.Param(
                within=size_domain,
                initialize=b_netw.para_size_initial[node_from, node_to],
            )
        else:
            # Size is variable
            b_arc.var_size = pyo.Var(
                within=size_domain,
                bounds=(b_netw.para_size_min, b_arc.para_size_max),
            )

        return b_arc

    def _define_capex_variables_arc(self, b_arc, b_netw):
        """
        Defines the capex variables of an arc

        :param b_arc: pyomo arc block
        :param b_netw: pyomo network block
        :return: pyomo arc block
        """
        rated_capacity = self.input_parameters.rated_power

        def calculate_max_capex():
            max_capex = (
                b_netw.para_capex_gamma1
                + b_netw.para_capex_gamma2 * b_arc.para_size_max
                + b_netw.para_capex_gamma3 * b_arc.distance
                + b_netw.para_capex_gamma4 * b_arc.para_size_max * b_arc.distance
            )
            return (0, max_capex)

        # CAPEX auxilliary (used to calculate theoretical CAPEX)
        # For new technologies, this is equal to actual CAPEX
        # For existing technologies it is used to calculate fixed OPEX
        b_arc.var_capex_aux = pyo.Var(bounds=calculate_max_capex())

        if self.existing and self.component_options.decommission == "impossible":
            b_arc.var_capex = pyo.Param(domain=pyo.NonNegativeReals, initialize=0)
        else:
            b_arc.var_capex = pyo.Var(bounds=calculate_max_capex())

        return b_arc

    def _define_capex_constraints_arc(self, b_arc, b_netw, node_from, node_to):
        """
        Defines the capex of an arc and corresponding constraints

        :param b_arc: pyomo arc block
        :param b_netw: pyomo network block
        :param str node_from: node from which arc comes
        :param str node_to: node to which arc goes
        :return: pyomo arc block
        """
        rated_capacity = self.input_parameters.rated_power

        def init_capex(const):
            return (
                b_arc.var_capex_aux
                == b_netw.para_capex_gamma1
                + b_netw.para_capex_gamma2 * b_arc.var_size
                + b_netw.para_capex_gamma3 * b_arc.distance
                + b_netw.para_capex_gamma4 * b_arc.var_size * b_arc.distance
            )

        # CAPEX aux:
        if self.existing and self.component_options.decommission == "impossible":
            b_arc.const_capex_aux = pyo.Constraint(rule=init_capex)
        elif (b_netw.para_capex_gamma1.value == 0) and (
            b_netw.para_capex_gamma3.value == 0
        ):
            b_arc.const_capex_aux = pyo.Constraint(rule=init_capex)
        else:
            b_arc.big_m_transformation_required = 1
            s_indicators = range(0, 2)

            def init_installation(dis, ind):
                if ind == 0:  # network not installed
                    dis.const_capex_aux = pyo.Constraint(expr=b_arc.var_capex_aux == 0)
                    dis.const_not_installed = pyo.Constraint(expr=b_arc.var_size == 0)
                else:  # network installed
                    dis.const_capex_aux = pyo.Constraint(rule=init_capex)

            b_arc.dis_installation = gdp.Disjunct(s_indicators, rule=init_installation)

            def bind_disjunctions(dis):
                return [b_arc.dis_installation[i] for i in s_indicators]

            b_arc.disjunction_installation = gdp.Disjunction(rule=bind_disjunctions)

        # CAPEX and CAPEX aux
        if self.existing and not self.component_options.decommission == "impossible":
            b_arc.const_capex = pyo.Constraint(
                expr=b_arc.var_capex
                == (b_netw.para_size_initial[node_from, node_to] - b_arc.var_size)
                * b_netw.para_decommissioning_cost
            )
        else:
            b_arc.const_capex = pyo.Constraint(
                expr=b_arc.var_capex == b_arc.var_capex_aux
            )

        return b_arc

    def _define_flow(self, b_arc, b_netw):
        """
        Defines the flow through one arc and respective losses

        :param b_arc: pyomo arc block
        :param b_netw: pyomo network block
        :return: pyomo arc block
        """
        rated_capacity = self.input_parameters.rated_power
        coeff_ti = self.processed_coeff.time_independent

        b_arc.var_flow = pyo.Var(
            self.set_t,
            domain=pyo.NonNegativeReals,
            bounds=(
                b_netw.para_size_min * rated_capacity,
                b_arc.para_size_max * rated_capacity,
            ),
        )
        b_arc.var_losses = pyo.Var(
            self.set_t,
            domain=pyo.NonNegativeReals,
            bounds=(
                b_netw.para_size_min * rated_capacity,
                b_arc.para_size_max * rated_capacity,
            ),
        )

        # Losses
        def init_flowlosses(const, t):
            return (
                b_arc.var_losses[t]
                == b_arc.var_flow[t] * coeff_ti["loss"] * b_arc.distance
            )

        b_arc.const_flowlosses = pyo.Constraint(self.set_t, rule=init_flowlosses)

        # Flow-size-constraint
        def init_size_const_high(const, t):
            return b_arc.var_flow[t] <= b_arc.var_size * rated_capacity

        b_arc.const_flow_size_high = pyo.Constraint(
            self.set_t, rule=init_size_const_high
        )

        def init_size_const_low(const, t):
            return (
                b_arc.var_size * rated_capacity * coeff_ti["min_transport"]
                <= b_arc.var_flow[t]
            )

        b_arc.const_flow_size_low = pyo.Constraint(self.set_t, rule=init_size_const_low)
        return b_arc

    def _define_energyconsumption_arc(self, b_arc, b_netw):
        """
        Defines the energy consumption for an arc

        :param b_arc: pyomo arc block
        :param b_netw: pyomo network block
        :return: pyomo arc block
        """

        return b_arc

    def _define_opex_arc(self, b_arc, b_netw):
        """
        Defines OPEX per Arc

        :param b_arc: pyomo arc block
        :param b_netw: pyomo network block
        :return: pyomo arc block
        """
        b_arc.var_opex_variable = pyo.Var(self.set_t)

        def init_opex_variable(const, t):
            return (
                b_arc.var_opex_variable[t]
                == b_arc.var_flow[t] * b_netw.para_opex_variable
            )

        b_arc.const_opex_variable = pyo.Constraint(self.set_t, rule=init_opex_variable)
        return b_arc

    def _define_emissions_arc(self, b_arc, b_netw):
        """
        defines emission per arc

        :param b_arc: pyomo arc block
        :param b_netw: pyomo network block
        :return: pyomo arc block
        """
        return b_arc

    def _define_bidirectional_constraints(self, b_netw):
        """
        Defines constraints necessary, in case one arc can transport in two directions.

        :param b_netw: pyomo network block
        :return: pyomo network block
        """
        rated_capacity = self.input_parameters.rated_power

        # Size in both direction is the same
        if not self.existing or not self.component_options.decommission == "impossible":

            def init_size_bidirectional(const, node_from, node_to):
                return (
                    b_netw.arc_block[node_from, node_to].var_size
                    == b_netw.arc_block[node_to, node_from].var_size
                )

            b_netw.const_size_bidirectional = pyo.Constraint(
                b_netw.set_arcs_unique, rule=init_size_bidirectional
            )

        s_indicators = range(0, 2)

        # Cut according to Germans work
        def init_cut_bidirectional(const, t, node_from, node_to):
            return (
                b_netw.arc_block[node_from, node_to].var_flow[t]
                + b_netw.arc_block[node_to, node_from].var_flow[t]
                <= b_netw.arc_block[node_from, node_to].var_size * rated_capacity
            )

        b_netw.const_cut_bidirectional = pyo.Constraint(
            self.set_t, b_netw.set_arcs_unique, rule=init_cut_bidirectional
        )

        # Disjunction
        if self.component_options.bidirectional_network_precise:
            self.big_m_transformation_required = 1

            def init_bidirectional(dis, t, node_from, node_to, ind):
                if ind == 0:

                    def init_bidirectional1(const):
                        return b_netw.arc_block[node_from, node_to].var_flow[t] == 0

                    dis.const_flow_zero = pyo.Constraint(rule=init_bidirectional1)

                else:

                    def init_bidirectional2(const):
                        return b_netw.arc_block[node_to, node_from].var_flow[t] == 0

                    dis.const_flow_zero = pyo.Constraint(rule=init_bidirectional2)

            b_netw.dis_one_direction_only = gdp.Disjunct(
                self.set_t,
                b_netw.set_arcs_unique,
                s_indicators,
                rule=init_bidirectional,
            )

            # Bind disjuncts
            def bind_disjunctions(dis, t, node_from, node_to):
                return [
                    b_netw.dis_one_direction_only[t, node_from, node_to, i]
                    for i in s_indicators
                ]

            b_netw.disjunction_one_direction_only = gdp.Disjunction(
                self.set_t, b_netw.set_arcs_unique, rule=bind_disjunctions
            )

        return b_netw

    def _define_capex_total(self, b_netw):
        """
        Defines total CAPEX of network

        :param b_netw: pyomo network block
        :return: pyomo network block
        """
        if self.component_options.bidirectional_network:
            arc_set = b_netw.set_arcs_unique
        else:
            arc_set = b_netw.set_arcs

        def init_capex(const):
            return (
                sum(b_netw.arc_block[arc].var_capex for arc in arc_set)
                == b_netw.var_capex
            )

        b_netw.const_capex = pyo.Constraint(rule=init_capex)

        return b_netw

    def _define_opex_total(self, b_netw):
        """
        Defines total OPEX of network

        :param b_netw: pyomo network block
        :return: pyomo network block
        """
        if self.component_options.bidirectional_network:
            arc_set = b_netw.set_arcs_unique
        else:
            arc_set = b_netw.set_arcs

        def init_opex_fixed(const):
            return (
                b_netw.para_opex_fixed
                * sum(b_netw.arc_block[arc].var_capex_aux for arc in arc_set)
                == b_netw.var_opex_fixed
            )

        b_netw.const_opex_fixed = pyo.Constraint(rule=init_opex_fixed)

        def init_opex_variable(const, t):
            return (
                sum(
                    b_netw.arc_block[arc].var_opex_variable[t]
                    for arc in b_netw.set_arcs
                )
                == b_netw.var_opex_variable[t]
            )

        b_netw.const_opex_var = pyo.Constraint(self.set_t, rule=init_opex_variable)
        return b_netw

    def _define_inflow_constraints(self, b_netw):
        """
        Connects the arc flows to inflow at each node

        :param b_netw: pyomo network block
        :return: pyomo network block
        """

        def init_inflow(const, t, car, node):
            return b_netw.var_inflow[t, car, node] == sum(
                b_netw.arc_block[from_node, node].var_flow[t]
                - b_netw.arc_block[from_node, node].var_losses[t]
                for from_node in b_netw.set_receives_from[node]
            )

        b_netw.const_inflow = pyo.Constraint(
            self.set_t, b_netw.set_netw_carrier, self.set_nodes, rule=init_inflow
        )
        return b_netw

    def _define_outflow_constraints(self, b_netw):
        """
        Connects the arc flows to outflow at each node

        :param b_netw: pyomo network block
        :return: pyomo network block
        """

        def init_outflow(const, t, car, node):
            return b_netw.var_outflow[t, car, node] == sum(
                b_netw.arc_block[node, to_node].var_flow[t]
                for to_node in b_netw.set_sends_to[node]
            )

        b_netw.const_outflow = pyo.Constraint(
            self.set_t, b_netw.set_netw_carrier, self.set_nodes, rule=init_outflow
        )
        return b_netw

    def _define_emission_constraints(self, b_netw):
        """
        Defines emissions from network

        :param b_netw: pyomo network block
        :return: pyomo network block
        """

        return b_netw

    def _define_energyconsumption_total(self, b_netw):
        """
        Defines network consumption at each node

        :param b_netw: pyomo network block
        :return: pyomo network block
        """

        return b_netw

    def _define_decommissioning_at_once_constraints(
        self, b_arc, b_netw, node_from: str, node_to: str
    ):
        """
        Defines constraints to ensure that a network connection can only be decommissioned as a whole.

        This function creates a disjunction formulation that enforces
        full decommissioning decisions for a network arc, meaning that either the connection is fully
        installed or fully decommissioned, with no partial decommissioning allowed.

        :param b_arc: The block representing the network arc.
        :param b_netw: The block representing the network.
        :param node_from: The originating node of the arc.
        :param node_to: The destination node of the arc.

        :return: The modified network arc block with added decommissioning constraints.
        :rtype: Pyomo Block
        """

        # Full plant decommissioned only
        self.big_m_transformation_required = 1
        s_indicators = range(0, 2)

        def init_decommission_full(dis, ind):
            if ind == 0:  # tech not installed
                dis.const_decommissioned = pyo.Constraint(expr=b_arc.var_size == 0)
            else:  # tech installed
                dis.const_installed = pyo.Constraint(
                    expr=b_arc.var_size == b_netw.para_size_initial[node_from, node_to]
                )

        b_arc.dis_decommission_full = gdp.Disjunct(
            s_indicators, rule=init_decommission_full
        )

        def bind_disjunctions(dis):
            return [b_arc.dis_decommission_full[i] for i in s_indicators]

        b_arc.disjunction_decommission_full = gdp.Disjunction(rule=bind_disjunctions)

        return b_arc

    def write_results_netw_design(self, h5_group, model_block):
        """
        Function to report network design

        :param model_block: pyomo network block
        :param h5_group: h5 group to write to
        """
        coeff_ti = self.processed_coeff.time_independent

        for arc_name in model_block.set_arcs:
            arc = model_block.arc_block[arc_name]
            str = "".join(arc_name)
            arc_group = h5_group.create_group(str)

            arc_group.create_dataset(
                "para_capex_gamma1", data=model_block.para_capex_gamma1.value
            )
            arc_group.create_dataset(
                "para_capex_gamma2", data=model_block.para_capex_gamma2.value
            )
            arc_group.create_dataset(
                "para_capex_gamma3", data=model_block.para_capex_gamma3.value
            )
            arc_group.create_dataset(
                "para_capex_gamma4", data=model_block.para_capex_gamma4.value
            )
            arc_group.create_dataset("network", data=self.name)
            arc_group.create_dataset("fromNode", data=arc_name[0])
            arc_group.create_dataset("toNode", data=arc_name[1])
            arc_group.create_dataset("size", data=arc.var_size.value)
            arc_group.create_dataset("capex", data=arc.var_capex.value)
            arc_group.create_dataset(
                "opex_fixed",
                data=[model_block.para_opex_fixed.value * arc.var_capex_aux.value],
            )
            arc_group.create_dataset(
                "opex_variable",
                data=sum(arc.var_opex_variable[t].value for t in self.set_t),
            )
            arc_group.create_dataset(
                "total_flow", data=sum(arc.var_flow[t].value for t in self.set_t)
            )

    def write_results_netw_operation(self, h5_group, model_block):
        """
        Function to report network operation

        :param model_block: pyomo network block
        :param h5_group: h5 group to write to
        """
        for arc_name in model_block.set_arcs:
            arc = model_block.arc_block[arc_name]
            str = "".join(arc_name)
            arc_group = h5_group.create_group(str)

            arc_group.create_dataset(
                "flow", data=[arc.var_flow[t].value for t in self.set_t]
            )
            arc_group.create_dataset(
                "losses", data=[arc.var_losses[t].value for t in self.set_t]
            )

    def scale_model(self, b_netw, model, config: dict):
        """
        Scales network model

        :param b_netw: pyomo network block
        :param model: pyomo model
        :param dict config: config dict containing scaling factors
        :return: pyomo model
        """

        f = self.scaling_factors
        f_global = config["scaling"]["scaling_factors"]

        model = determine_variable_scaling(model, b_netw, f, f_global)
        model = determine_constraint_scaling(model, b_netw, f, f_global)

        for arc in b_netw.arc_block:
            b_arc = b_netw.arc_block[arc]

            model = determine_variable_scaling(model, b_arc, f, f_global)
            model = determine_constraint_scaling(model, b_arc, f, f_global)

        return model<|MERGE_RESOLUTION|>--- conflicted
+++ resolved
@@ -281,18 +281,13 @@
             b_arc = self._define_opex_arc(b_arc, b_netw)
             b_arc = self._define_emissions_arc(b_arc, b_netw)
 
-<<<<<<< HEAD
+            b_arc = self._define_energyconsumption_arc(b_arc, b_netw)
+
             # Decommissioning only complete
             if self.existing and self.component_options.decommission == "only_complete":
                 b_arc = self._define_decommissioning_at_once_constraints(
                     b_arc, b_netw, node_from, node_to
                 )
-
-            if self.component_options.energyconsumption:
-                b_arc = self._define_energyconsumption_arc(b_arc, b_netw)
-=======
-            b_arc = self._define_energyconsumption_arc(b_arc, b_netw)
->>>>>>> 29b981c4
 
             if b_arc.big_m_transformation_required:
                 b_arc = perform_disjunct_relaxation(b_arc)
