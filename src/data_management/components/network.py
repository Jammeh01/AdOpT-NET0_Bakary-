--- conflicted
+++ resolved
@@ -90,14 +90,9 @@
     Reads network data from json file
     """
     # Read in JSON files
-<<<<<<< HEAD
     path = Path('./data/network_data/')
     network = network + '.json'
-
     with open(path / network) as json_file:
-=======
-    with open(path + network + '.json') as json_file:
->>>>>>> d8e92563
         network_data = json.load(json_file)
     # Assign name
     network_data['Name'] = network
