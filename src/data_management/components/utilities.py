--- conflicted
+++ resolved
@@ -50,7 +50,6 @@
         self.lifetime = economics['lifetime']
         self.decommission_cost = economics['decommission_cost']
 
-<<<<<<< HEAD
 
 def fit_performance_generic_tecs(tec_data, time_steps):
     """
@@ -121,199 +120,6 @@
             self.coefficients[car] = {}
             y = performance_data['out'][car]
             fit = fit_linear_function(x, y)
-            self.coefficients[car]['alpha1'] = round(fit[0], 6)
-
-    def calculate_input_bounds(self, size_based_on, time_steps):
-        """
-        Calculates input bounds for type 1 generic technologies
-
-        :param str size_based_on: 'input' or 'output'
-        :return: input bounds
-        """
-        if size_based_on == 'input':
-            for car in self.input_carrier:
-                self.bounds['input'][car] = np.column_stack((np.zeros(shape=(time_steps)),
-                                                             np.ones(shape=(time_steps))))
-        elif size_based_on == 'output':
-            for car in self.input_carrier:
-                if car in self.coefficients:
-                    car_aux = car
-                else:
-                    car_aux = 'out'
-                self.bounds['input'][car] = np.column_stack((np.zeros(shape=(time_steps)),
-                                                             np.ones(shape=(time_steps)) /
-                                                             self.coefficients[car_aux]['alpha1']))
-        else:
-            raise Exception('size_based_on must be either input or output')
-
-    def calculate_output_bounds(self, size_based_on, time_steps):
-        """
-        Calculates output bounds for type 1 generic technologies
-
-        :param str size_based_on: 'input' or 'output'
-        :return: output bounds
-        """
-        if size_based_on == 'input':
-            for car in self.output_carrier:
-                if car in self.coefficients:
-                    car_aux = car
-                else:
-                    car_aux = 'out'
-                self.bounds['output'][car] = np.column_stack((np.zeros(shape=(time_steps)),
-                                                              np.ones(shape=(time_steps)) *
-                                                              self.coefficients[car_aux]['alpha1']))
-        elif size_based_on == 'output':
-            for car in self.output_carrier:
-                self.bounds['output'][car] = np.column_stack((np.zeros(shape=(time_steps)),
-                                                              np.ones(shape=(time_steps))))
-        else:
-            raise Exception('size_based_on must be either input or output')
-
-
-class FitGenericTecTypeType2(FittedPerformance):
-    """
-    Subclass to fit performance of type1 performance functions (linear, with min partload)
-    out = alpha1 * in + alpha2
-    (out - alpha2)/alpha1
-    """
-
-    def fit_performance_function(self, performance_data):
-        """
-        Fits performance function for input-output data for type 2 technologies
-
-        :param performance_data: performance data
-        :return: coefficients
-        """
-        x = performance_data['in']
-        x = sm.add_constant(x)
-
-        for car in performance_data['out']:
-            self.coefficients[car] = {}
-            y = performance_data['out'][car]
-            fit = fit_linear_function(x, y)
-            self.coefficients[car]['alpha1'] = round(fit[1], 6)
-            self.coefficients[car]['alpha2'] = round(fit[0], 6)
-
-    def calculate_input_bounds(self, size_based_on, time_steps):
-        """
-        Calculates input bounds for type 1 generic technologies
-
-        :param str size_based_on: 'input' or 'output'
-        :return: input bounds
-        """
-        if size_based_on == 'input':
-            for car in self.input_carrier:
-                self.bounds['input'][car] = np.column_stack((np.zeros(shape=time_steps),
-                                                             np.ones(shape=time_steps)))
-        elif size_based_on == 'output':
-            for car in self.input_carrier:
-                if car in self.coefficients:
-                    car_aux = car
-                else:
-                    car_aux = 'out'
-                self.bounds['input'][car] = (np.column_stack((np.zeros(shape=time_steps),
-                                                              np.ones(shape=time_steps))) -
-                                             self.coefficients[car_aux]['alpha2']) / self.coefficients[car_aux][
-                                                'alpha1']
-        else:
-            raise Exception('size_based_on must be either input or output')
-
-    def calculate_output_bounds(self, size_based_on, time_steps):
-        """
-        Calculates output bounds for type 1 generic technologies
-
-        :param str size_based_on: 'input' or 'output'
-        :return: output bounds
-        """
-        if size_based_on == 'input':
-            for car in self.output_carrier:
-                if car in self.coefficients:
-                    car_aux = car
-                else:
-                    car_aux = 'out'
-                self.bounds['output'][car] = np.column_stack((np.zeros(shape=(time_steps)),
-                                                              np.ones(shape=(time_steps)) * self.coefficients[car_aux][
-                                                                  'alpha1'] + \
-                                                              self.coefficients[car_aux]['alpha2']))
-        elif size_based_on == 'output':
-            for car in self.output_carrier:
-                self.bounds['output'][car] = np.column_stack((np.zeros(shape=time_steps),
-                                                              np.ones(shape=time_steps)))
-        else:
-            raise Exception('size_based_on must be either input or output')
-
-
-class FitGenericTecTypeType3(FittedPerformance):
-    """
-=======
-
-def fit_performance_generic_tecs(tec_data, time_steps):
-    """
-    Fits technology performance according to performance function type
-    :param tec_data: technology data
-    :param time_steps: number of timesteps
-    :return: fitting
-    """
-
-    performance_data = tec_data['performance']
-    performance_function_type = tec_data['performance_function_type']
-    size_based_on = tec_data['size_based_on']
-
-    # Calculate fit
-    if performance_function_type == 1:
-        fitting = FitGenericTecTypeType1(tec_data)
-    elif performance_function_type == 2:
-        fitting = FitGenericTecTypeType2(tec_data)
-    elif performance_function_type == 3:
-        fitting = FitGenericTecTypeType3(tec_data)
-    else:
-        raise Exception("performance_function_type must be an integer between 1 and 3")
-    fitting.fit_performance_function(performance_data)
-    fitting.calculate_input_bounds(size_based_on, time_steps)
-    fitting.calculate_output_bounds(size_based_on, time_steps)
-
-    # Write remaining information to object
-    if 'rated_power' in tec_data:
-        fitting.rated_power = tec_data['rated_power']
-    fitting.time_dependent_coefficients = 0
-    return fitting
-
-
-class FittedPerformance:
-    """
-    Class to manage performance of technologies
-    """
-
-    def __init__(self, tec_data=None):
-        self.rated_power = 1
-        self.bounds = {'output': {}, 'input': {}}
-        self.coefficients = {}
-        self.time_dependent_coefficients = 0
-        self.other = {}
-        if tec_data:
-            self.input_carrier = tec_data['input_carrier']
-            self.output_carrier = tec_data['output_carrier']
-
-
-class FitGenericTecTypeType1(FittedPerformance):
-    """
-    Subclass to fit performance of type1 performance functions (linear, through origin)
-    out = alpha1 * in
-    """
-
-    def fit_performance_function(self, performance_data):
-        """
-        Fits performance function for input-output data for type 1 technologies
-
-        :param performance_data: performance data
-        :return: coefficients
-        """
-        x = performance_data['in']
-
-        for car in performance_data['out']:
-            self.coefficients[car] = {}
-            y = performance_data['out'][car]
-            fit = fit_linear_function(x, y)
             self.coefficients[car]['alpha1'] = sig_figs(fit[0], 6)
 
     def calculate_input_bounds(self, size_based_on, time_steps):
@@ -438,7 +244,6 @@
 
 class FitGenericTecTypeType3(FittedPerformance):
     """
->>>>>>> 29c3468e
     Subclass to fit performance of type3 performance functions (piecewise linear, with min partload)
     out = alpha1[i] * in + alpha2
     """
@@ -566,12 +371,6 @@
         else:
             bp_x, bp_y, alpha1, alpha2 = regress_piecewise(X, y, nr_segments, bp_x0)
 
-<<<<<<< HEAD
-        fit[car]['alpha1'] = [round(num, 3) for num in alpha1]
-        fit[car]['alpha2'] = [round(num, 3) for num in alpha2]
-        fit[car]['bp_y'] = [round(num, 3) for num in bp_y]
-        fit[car]['bp_x'] = [round(num, 3) for num in bp_x]
-=======
         fit[car]['alpha1'] = [sig_figs(float(num), 4) for num in alpha1]
         fit[car]['alpha2'] = [sig_figs(float(num), 4) for num in alpha2]
         fit[car]['bp_y'] = [sig_figs(float(num), 4) for num in bp_y]
@@ -597,6 +396,5 @@
         rounded = 0
     else:
         rounded = round(x, -int(floor(log10(abs(x)))) + (precision - 1))
->>>>>>> 29c3468e
 
     return rounded