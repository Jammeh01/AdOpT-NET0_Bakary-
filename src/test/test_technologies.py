import warnings

import pytest
from pathlib import Path
from pyomo.environ import (
    ConcreteModel,
    Set,
    Constraint,
    Objective,
    TerminationCondition,
    SolverFactory,
    minimize,
)
import json
import numpy as np

from src.test.utilities import make_climate_data, make_data_for_testing, run_model
from src.components.technologies.technology import Technology
from src.components.technologies import fit_ccs_data
from src.data_management.utilities import open_json, select_technology
from src.components.utilities import annualize
from src.components.utilities import perform_disjunct_relaxation


def define_technology(
    tec_name: str,
    nr_timesteps: int,
    load_path: Path,
    perf_type: int = None,
    CAPEX_model: int = None,
) -> Technology:
    """
    Reads technology data and fits it

    :param str tec_name: name of the technology.
    :param int nr_timesteps: Number of timesteps to create climate data for
    :return Technology tec: Technology class
    """
    # Technology Class Creation
    with open(load_path / (tec_name + ".json")) as json_file:
        tec = json.load(json_file)
    tec["name"] = tec_name

    if perf_type:
        tec["TechnologyPerf"]["performance_function_type"] = perf_type
    if CAPEX_model:
        tec["Economics"]["CAPEX_model"] = CAPEX_model

    tec = select_technology(tec)

    # Technology fitting
    climate_data = make_climate_data("2022-01-01 12:00", nr_timesteps)
    location = {}
    location["lon"] = 5.5
    location["lat"] = 52.5
    location["alt"] = 0
    tec.fit_technology_performance(climate_data, location)
    if tec.ccs:
        ccs_data = open_json(tec.performance_data["ccs"]["ccs_type"], load_path)
        tec.ccs_data = fit_ccs_data(
            tec.performance_data["ccs"]["co2_concentration"], ccs_data, climate_data
        )

    return tec


def construct_tec_model(
    tec: Technology, nr_timesteps: int, dynamics: int = None
) -> ConcreteModel:
    """
    Construct a mock technology model for testing

    :param Technology tec: Technology object.
    :param int nr_timesteps: Number of timesteps to create climate data for
    :return ConcreteModel m: Pyomo Concrete Model
    """

    m = ConcreteModel()
    m.set_t = Set(initialize=list(range(1, nr_timesteps + 1)))
    m.set_t_full = Set(initialize=list(range(1, nr_timesteps + 1)))
    data = make_data_for_testing(nr_timesteps)

    if dynamics:
        data["config"]["performance"]["dynamics"]["value"] = dynamics

    m = tec.construct_tech_model(m, data, m.set_t, m.set_t_full)
    if tec.big_m_transformation_required:
        m = perform_disjunct_relaxation(m)

    return m


def generate_output_constraint(
    model: ConcreteModel, demand: list, output_ratios: dict = None
) -> ConcreteModel:

    def init_output_constraint(const, t, car):
        if output_ratios:
            if isinstance(output_ratios.get(car), dict):
                alpha = output_ratios[car]["alpha1"]
            else:
                alpha = output_ratios[car]
            if isinstance(alpha, list):
                return model.var_output_tot[t, car] >= demand[t - 1] * alpha[0]
            else:
                return model.var_output_tot[t, car] == demand[t - 1] * alpha
        else:
            return model.var_output_tot[t, car] == demand[t - 1]

    model.test_const_output1 = Constraint(
        model.set_t, model.set_output_carriers, rule=init_output_constraint
    )

    return model


def generate_output_constraint_start_timestep(
    model: ConcreteModel, demand: float, output_ratios: dict = None
) -> ConcreteModel:

    def init_output_constraint(const, car):
        if output_ratios:
            if isinstance(output_ratios.get(car), dict):
                alpha = output_ratios[car]["alpha1"]
            else:
                alpha = output_ratios[car]
            if isinstance(alpha, list):
                return model.var_output_tot[1, car] >= demand * alpha[0]
            else:
                return model.var_output_tot[1, car] == demand * alpha
        else:
            return model.var_output_tot[1, car] == demand

    model.test_const_output2 = Constraint(
        model.set_output_carriers, rule=init_output_constraint
    )

    return model


def generate_output_constraint_end_timestep(
    model: ConcreteModel, demand: float, output_ratios: dict = None
) -> ConcreteModel:

    def init_output_constraint(const, car):
        if output_ratios:
            if isinstance(output_ratios.get(car), dict):
                alpha = output_ratios[car]["alpha1"]
            else:
                alpha = output_ratios[car]
            if isinstance(alpha, list):
                return model.var_output_tot[len(model.set_t), car] >= demand * alpha[0]
            else:
                return model.var_output_tot[len(model.set_t), car] == demand * alpha
        else:
            return model.var_output_tot[len(model.set_t), car] == demand

    model.test_const_output3 = Constraint(
        model.set_output_carriers, rule=init_output_constraint
    )

    return model


def generate_var_x_constraint(
    model: ConcreteModel,
    var_x: list = None,
) -> ConcreteModel:
    def init_var_x_constraint(const, t):
        return model.var_x[t] == var_x[t - 1]

    model.test_const_var_x = Constraint(model.set_t, rule=init_var_x_constraint)
    return model


def generate_var_y_constraint(
    model: ConcreteModel,
    var_y: list = None,
) -> ConcreteModel:
    def init_var_y_constraint(const, t):
        return model.var_y[t] == var_y[t - 1]

    model.test_const_var_y = Constraint(model.set_t, rule=init_var_y_constraint)
    return model


def generate_var_z_constraint(
    model: ConcreteModel,
    var_z: list = None,
) -> ConcreteModel:
    def init_var_z_constraint(const, t):
        return model.var_z[t] == var_z[t - 1]

    model.test_const_var_z = Constraint(model.set_t, rule=init_var_z_constraint)
    return model


def generate_size_constraint(
    model: ConcreteModel, size: float = None, equality_constraint: bool = False
) -> ConcreteModel:
    def init_size_constraint(const):
        if equality_constraint:
            return model.var_size == size
        else:
            return model.var_size <= size

    model.test_const_size = Constraint(rule=init_size_constraint)
    return model


def run_with_first_last_step_constraint(
    model: ConcreteModel,
    demand: list,
    output_ratios: dict = None,
) -> ConcreteModel:
    """
    Standard test solve where output >= demand

    :param ConcreteModel model: Pyomo model
    :return TerminationCondition: Pyomo Termination Condition
    """

    def init_output_constraint(const, t, car):
        if t == 1 or t == len(model.set_t):
            if output_ratios:
                if isinstance(output_ratios.get(car), dict):
                    alpha = output_ratios[car]["alpha1"]
                else:
                    alpha = output_ratios[car]
                if isinstance(alpha, list):
                    return model.var_output_tot[t, car] >= demand[t - 1] * alpha[0]
                else:
                    return model.var_output_tot[t, car] == demand[t - 1] * alpha
            else:
                return model.var_output_tot[t, car] == demand[t - 1]
        else:
            return Constraint.Skip

    model.test_const_output4 = Constraint(
        model.set_t, model.set_output_carriers, rule=init_output_constraint
    )

    return model


def calculate_piecewise_function(x, bp_x, bp_y):
    """
    Calculate the value of a piecewise function at a given point.

    This function evaluates a piecewise linear function at the point x,
    defined by the breakpoints (bp_x) and corresponding values (bp_y).

    Args:
        x (float): The point at which to evaluate the function.
        bp_x (list of float): List of breakpoints defining the intervals.
        bp_y (list of float): List of function values corresponding to the breakpoints.

    Returns:
        float: The value of the piecewise function at the given point x.
    """
    if x <= bp_x[0]:
        return bp_y[0]
    elif x >= bp_x[-1]:
        return bp_y[-1]
    else:
        for i in range(len(bp_x) - 1):
            if bp_x[i] <= x < bp_x[i + 1]:
                return bp_y[i] + ((x - bp_x[i]) / (bp_x[i + 1] - bp_x[i])) * (
                    bp_y[i + 1] - bp_y[i]
                )


@pytest.mark.technologies
def test_res_pv(request):
    """
    tests res technology
    """
    time_steps = 1
    technology = "TestTec_ResPhotovoltaic"
    tec = define_technology(
        technology, time_steps, request.config.technology_data_folder_path
    )

    # Technology Model
    model = construct_tec_model(tec, nr_timesteps=time_steps)

    # INFEASIBILITY CASES
    oversize = (
        np.ones(time_steps) * tec.size_max * 1.1 * tec.fitted_performance.rated_power
    )

    model = generate_output_constraint(model, oversize)
    termination = run_model(model, request.config.solver)
    assert termination in [
        TerminationCondition.infeasibleOrUnbounded,
        TerminationCondition.infeasible,
        TerminationCondition.other,
    ]

    # FEASIBILITY CASES
    model = construct_tec_model(tec, nr_timesteps=time_steps)
    model = generate_output_constraint(model, [1])
    termination = run_model(model, request.config.solver)
    assert termination == TerminationCondition.optimal


@pytest.mark.technologies
def test_res_wt(request):
    """
    tests res technology
    """
    time_steps = 1
    technology = "TestTec_WindTurbine"
    tec = define_technology(
        technology, time_steps, request.config.technology_data_folder_path
    )

    # Technology Model
    model = construct_tec_model(tec, nr_timesteps=time_steps)

    # INFEASIBILITY CASES
    oversize = (
        np.ones(time_steps) * tec.size_max * 1.1 * tec.fitted_performance.rated_power
    )
    model = generate_output_constraint(model, oversize)
    termination = run_model(model, request.config.solver)
    assert termination in [
        TerminationCondition.infeasibleOrUnbounded,
        TerminationCondition.infeasible,
        TerminationCondition.other,
    ]

    # FEASIBILITY CASES
    model = construct_tec_model(tec, nr_timesteps=time_steps)
    model = generate_output_constraint(model, [1])
    termination = run_model(model, request.config.solver)
    assert termination == TerminationCondition.optimal


@pytest.mark.technologies
def test_conv_perf(request):
    """
    tests generic conversion technologies
    """

    time_steps = 1

    for conv_type in [1, 2, 3, 4]:
        technology = "TestTec_Conv" + str(conv_type)

        for perf_type in [1, 2, 3]:
            # Technology Model
            tec = define_technology(
                technology,
                time_steps,
                request.config.technology_data_folder_path,
                perf_type=perf_type,
            )
            model = construct_tec_model(tec, nr_timesteps=time_steps)

            if conv_type == 2 or conv_type == 3:
                output_ratios = tec.fitted_performance.coefficients
            elif conv_type == 4:
                output_ratios = tec.performance_data["output_ratios"]
            else:
                output_ratios = None

            if perf_type == 1:
                # INFEASIBILITY CASES
                oversize = (
                    np.ones(time_steps)
                    * tec.size_max
                    * 1.1
                    * tec.fitted_performance.rated_power
                )
                model = generate_output_constraint(model, oversize)
                termination = run_model(model, request.config.solver)
                assert termination in [
                    TerminationCondition.infeasibleOrUnbounded,
                    TerminationCondition.infeasible,
                    TerminationCondition.other,
                ]

                # FEASIBILITY CASES
                model = generate_output_constraint(
                    model, [1], output_ratios=output_ratios
                )
                termination = run_model(model, request.config.solver)
                assert termination == TerminationCondition.optimal

                # Check performance for performance type 1
                if conv_type == 1:
                    car_input = sum(
                        model.var_input_tot[car].value for car in model.var_input_tot
                    )
                    car_output = sum(
                        model.var_output_tot[car].value for car in model.var_output_tot
                    )
                    assert round(car_output, 2) == round(
                        tec.fitted_performance.coefficients["out"]["alpha1"]
                        * car_input,
                        2,
                    )
                if conv_type == 2:
                    car_input = sum(
                        model.var_input_tot[car].value for car in model.var_input_tot
                    )
                    for car in model.var_output_tot:
                        car_output = model.var_output_tot[car].value
                        assert round(car_output, 2) == round(
                            tec.fitted_performance.coefficients[car[1]]["alpha1"]
                            * car_input,
                            2,
                        )
                if conv_type == 3:
                    main_car_input = model.var_input_tot[
                        1, tec.performance_data["main_input_carrier"]
                    ].value
                    for car in model.var_input_tot:
                        car_input = model.var_input_tot[car].value
                        assert (
                            car_input
                            == tec.performance_data["input_ratios"][car[1]]
                            * main_car_input
                        )
                    for car in model.var_output_tot:
                        car_output = model.var_output_tot[car].value
                        assert (
                            car_output
                            == tec.fitted_performance.coefficients[car[1]]["alpha1"]
                            * main_car_input
                        )

            elif perf_type == 2:
                # Check minimum load
                minsize = 10
                demand = [
                    minsize * tec.performance_data["min_part_load"] * 0.1
                ] * time_steps
                model = generate_size_constraint(
                    model, minsize, equality_constraint=True
                )
                model = generate_output_constraint(model, demand)
                termination = run_model(model, request.config.solver)
                model.pprint()
                assert termination in [
                    TerminationCondition.infeasibleOrUnbounded,
                    TerminationCondition.infeasible,
                    TerminationCondition.other,
                ]

            elif perf_type == 3 and conv_type != 4:
                # FEASIBILITY CASES
                model = generate_output_constraint(
                    model, [1], output_ratios=output_ratios
                )
                termination = run_model(model, request.config.solver)
                assert termination == TerminationCondition.optimal

                # Check performance for performance type 1
                if conv_type == 1:
                    bp_x = tec.fitted_performance.coefficients["out"]["bp_x"]
                    bp_y = tec.fitted_performance.coefficients["out"]["bp_y"]
                    car_input = sum(
                        model.var_input_tot[car].value for car in model.var_input_tot
                    )
                    car_output = sum(
                        model.var_output_tot[car].value for car in model.var_output_tot
                    )
                    assert round(car_output, 2) == round(
                        calculate_piecewise_function(car_input, bp_x, bp_y) * car_input,
                        2,
                    )
                if conv_type == 2:
                    car_input = sum(
                        model.var_input_tot[car].value for car in model.var_input_tot
                    )
                    for car in model.var_output_tot:
                        bp_x = tec.fitted_performance.coefficients[car[1]]["bp_x"]
                        bp_y = tec.fitted_performance.coefficients[car[1]]["bp_y"]
                        car_output = model.var_output_tot[car].value
                        assert round(car_output, 2) == round(
                            calculate_piecewise_function(car_input, bp_x, bp_y)
                            * car_input,
                            2,
                        )
                if conv_type == 3:
                    main_car_input = model.var_input_tot[
                        1, tec.performance_data["main_input_carrier"]
                    ].value
                    for car in model.var_input_tot:
                        car_input = model.var_input_tot[car].value
                        assert round(car_input, 2) == round(
                            tec.performance_data["input_ratios"][car[1]]
                            * main_car_input,
                            2,
                        )
                    for car in model.var_output_tot:
                        bp_x = tec.fitted_performance.coefficients[car[1]]["bp_x"]
                        bp_y = tec.fitted_performance.coefficients[car[1]]["bp_y"]
                        car_output = model.var_output_tot[car].value
                        assert round(car_output, 2) == round(
                            calculate_piecewise_function(main_car_input, bp_x, bp_y)
                            * main_car_input,
                            2,
                        )


def test_conv_CAPEX(request):
    """
    tests CAPEX models
    """

    time_steps = 1

    for capex_model in range(1, 4):
        technology = "TestTec_Conv1"
        tec = define_technology(
            technology,
            time_steps,
            request.config.technology_data_folder_path,
            CAPEX_model=capex_model,
        )

        # Technology Model
        model = construct_tec_model(tec, nr_timesteps=time_steps)
        f = time_steps / 8760
        t = tec.economics.lifetime
        r = tec.economics.discount_rate
        a = annualize(r, t, f)

        # Check CAPEX
        model = generate_output_constraint(model, [1])

        if capex_model == 2 and request.config.solver == "glpk":
            warnings.warn(
                "SOS constraints dont work with glpk, test on local machine"
                " with gurobi"
            )
        else:
            termination = run_model(model, request.config.solver)
            assert termination == TerminationCondition.optimal

            if capex_model == 1:
                assert round(model.var_capex.value, 4) == round(
                    tec.economics.capex_data["unit_capex"] * model.var_size.value * a, 4
                )

            if capex_model == 2:
                bp_x = tec.economics.capex_data["piecewise_capex"]["bp_x"]
                bp_y = tec.economics.capex_data["piecewise_capex"]["bp_y"]
                assert round(model.var_capex.value, 4) == round(
                    calculate_piecewise_function(model.var_size.value, bp_x, bp_y) * a,
                    4,
                )

            if capex_model == 3:
                assert round(model.var_capex.value, 5) == round(
                    (
                        tec.economics.capex_data["unit_capex"] * model.var_size.value
                        + tec.economics.capex_data["fix_capex"]
                    )
                    * a,
                    5,
                )


def test_tec_storage(request):
    """
    tests storage technology
    """

    time_steps = 3
    technology = "TestTec_StorageBattery"
    tec = define_technology(
        technology, time_steps, request.config.technology_data_folder_path
    )

    # Technology Model
    model = construct_tec_model(tec, nr_timesteps=time_steps)

    # INFEASIBILITY CASES
    oversize = (
        np.ones(time_steps) * tec.size_max * 1.1 * tec.fitted_performance.rated_power
    )
    model = generate_output_constraint(model, oversize)
    termination = run_model(model, request.config.solver)
    assert termination in [
        TerminationCondition.infeasibleOrUnbounded,
        TerminationCondition.infeasible,
        TerminationCondition.other,
    ]

    # FEASIBILITY CASES
    model = construct_tec_model(tec, nr_timesteps=time_steps)

    def init_output_constraint(const, t, car):
        demand = [0, 1, 0]
        return model.var_output_tot[t, car] == demand[t - 1]

    model.test_const_output5 = Constraint(
        model.set_t, model.set_output_carriers, rule=init_output_constraint
    )

    termination = run_model(model, request.config.solver)

    assert termination == TerminationCondition.optimal
    assert model.var_size.value > 0
    assert model.var_capex_aux.value > 0
    assert sum(model.var_input_tot[t, "electricity"].value for t in model.set_t) >= 1


def test_tec_sink(request):

    time_steps = 2
    technology = "TestTec_Sink"
    tec = define_technology(
        technology, time_steps, request.config.technology_data_folder_path
    )

    # Technology Model
    model = construct_tec_model(tec, nr_timesteps=time_steps)

    # INFEASIBILITY CASES
    model.test_const_input = Constraint(expr=model.var_input_tot[1, "CO2captured"] == 2)
    termination = run_model(model, request.config.solver)
    assert termination in [
        TerminationCondition.infeasibleOrUnbounded,
        TerminationCondition.infeasible,
        TerminationCondition.other,
    ]

    # # FEASIBILITY CASES
    model = construct_tec_model(tec, nr_timesteps=time_steps)
    model.test_const_input = Constraint(expr=model.var_input_tot[2, "CO2captured"] == 1)
    model.test_const_level = Constraint(expr=model.var_storage_level[1] == 0)
    termination = run_model(model, request.config.solver)

    assert termination == TerminationCondition.optimal
    assert model.var_storage_level[2].value == 1
    assert model.var_input_tot[2, "electricity"].value == 1
    assert model.var_capex.value > 0


def test_dynamics_fast(request):
    """
    tests dynamic operation
    """

    time_steps = 5

    for conv_type in [1, 2, 3]:
        technology = "TestTec_Conv" + str(conv_type)

        for perf_type in [1, 2, 3]:
            # Technology Model
            tec = define_technology(
                technology,
                time_steps,
                request.config.technology_data_folder_path,
                perf_type=perf_type,
            )

            if conv_type == 1:
                output_ratios = None
            else:
                output_ratios = tec.fitted_performance.coefficients

            if perf_type == 1:
                # Set parameters
                tec.performance_data["ramping_time"] = 4
                tec.performance_data["ref_size"] = 4
                output = [1, 1, 5, 1, 1]
                model = construct_tec_model(tec, nr_timesteps=time_steps)

                model = generate_output_constraint(
                    model, output, output_ratios=output_ratios
                )
                termination = run_model(model, request.config.solver)
                assert termination in [
                    TerminationCondition.infeasibleOrUnbounded,
                    TerminationCondition.infeasible,
                    TerminationCondition.other,
                ]

                # Check minimum load
                model = construct_tec_model(tec, nr_timesteps=time_steps)
                minsize = 10
                demand = [
                    minsize * tec.performance_data["min_part_load"] * 0.1
                ] * time_steps

                model = generate_size_constraint(
                    model, minsize, equality_constraint=True
                )
                model = generate_output_constraint(model, demand)
                termination = run_model(model, request.config.solver)
                assert termination in [
                    TerminationCondition.infeasibleOrUnbounded,
                    TerminationCondition.infeasible,
                    TerminationCondition.other,
                ]

            elif perf_type > 1:
                # Set parameters
                tec.performance_data["standby_power"] = 0.2
                tec.performance_data["min_part_load"] = 0.3
                tec.performance_data["max_startups"] = 1
                output = [1, 0, 1, 0.5, 1]
                var_x = [1, 0, 1, 1, 1]
                model = construct_tec_model(tec, nr_timesteps=time_steps, dynamics=1)

                model = generate_output_constraint(
                    model, output, output_ratios=output_ratios
                )
                model = generate_var_x_constraint(model, var_x)
<<<<<<< HEAD
=======

>>>>>>> b401a452
                termination = run_model(model, request.config.solver)
                assert termination == TerminationCondition.optimal

                # Check max startups
                assert (
                    sum(model.var_x[t].value for t in model.var_x)
                    >= time_steps - tec.performance_data["max_startups"]
                )

                # Check standbypower
                main_car = tec.performance_data["main_input_carrier"]
                assert round(model.var_input_tot[2, main_car].value, 4) == round(
                    model.var_size.value * tec.performance_data["standby_power"], 4
                )

                # Check SUSD loads
                tec.performance_data["SU_load"] = 0.6
                tec.performance_data["SD_load"] = 0.4
                output = [1, 0, 1, 0.5, 1]
                model = construct_tec_model(tec, nr_timesteps=time_steps, dynamics=1)

                model = generate_output_constraint(
                    model, output, output_ratios=output_ratios
                )
                model = generate_var_x_constraint(model, var_x)
                model = generate_size_constraint(model, 1)
                termination = run_model(model, request.config.solver)
                assert termination in [
                    TerminationCondition.infeasibleOrUnbounded,
                    TerminationCondition.infeasible,
                    TerminationCondition.other,
                ]

                # Check ramping rate with tech on
                tec.performance_data["SU_load"] = 1
                tec.performance_data["SD_load"] = 1
                tec.performance_data["ramping_time"] = 4
                tec.performance_data["ref_size"] = 1
                tec.performance_data["ramping_const_int"] = 1
                output = [1, 0, 1, 0.5, 1]
                model = construct_tec_model(tec, nr_timesteps=time_steps, dynamics=1)

                model = generate_output_constraint(
                    model, output, output_ratios=output_ratios
                )
                model = generate_var_x_constraint(model, var_x)
                model = generate_size_constraint(model, 1)
                termination = run_model(model, request.config.solver)
                assert termination in [
                    TerminationCondition.infeasibleOrUnbounded,
                    TerminationCondition.infeasible,
                    TerminationCondition.other,
                ]


def test_dynamics_slow(request):
    """
    tests dynamic operation
    """

    time_steps = 5

    for conv_type in [1, 2, 3]:
        technology = "TestTec_Conv" + str(conv_type)

        # Technology Model
        perf_type = 4
        tec = define_technology(
            technology,
            nr_timesteps=time_steps,
            load_path=request.config.technology_data_folder_path,
            perf_type=perf_type,
        )

        if conv_type == 1:
            output_ratios = None
        else:
            output_ratios = tec.fitted_performance.coefficients

        # check SD time
        SD_time = 2
        min_part_load = 0.6
        tec.performance_data["SD_time"] = SD_time
        tec.performance_data["min_part_load"] = min_part_load
        output_start = 0.6
        var_z = [0, 0, 1, 0, 0]
        var_x = [1, 1, 0, 0, 0]
        model = construct_tec_model(tec, nr_timesteps=time_steps, dynamics=1)

        model = generate_var_z_constraint(model, var_z)
        model = generate_var_x_constraint(model, var_x)
        model = generate_output_constraint_start_timestep(
            model, demand=output_start, output_ratios=output_ratios
        )
        termination = run_model(model, request.config.solver)
        assert termination == TerminationCondition.optimal

        main_car = tec.performance_data["main_input_carrier"]
        trajectory = model.var_size.value * min_part_load / (SD_time + 1)

        if conv_type < 3:
            input_at_SD1 = (
                model.var_input_tot[3, "gas"].value
                + model.var_input_tot[3, "hydrogen"].value
            )
            input_at_SD2 = (
                model.var_input_tot[4, "gas"].value
                + model.var_input_tot[4, "hydrogen"].value
            )
        else:
            input_at_SD1 = model.var_input_tot[3, main_car].value
            input_at_SD2 = model.var_input_tot[4, main_car].value

        assert round(input_at_SD2, 3) == round(trajectory, 3)
        assert round(input_at_SD1, 3) == round(trajectory * SD_time, 3)

        # Check infeasibility case
        var_x = [1, 1, 0, 0, 1]
        model = construct_tec_model(tec, nr_timesteps=time_steps, dynamics=1)

        model = generate_var_z_constraint(model, var_z)
        model = generate_var_x_constraint(model, var_x)
        model = generate_output_constraint_start_timestep(model, demand=output_start)
        termination = run_model(model, request.config.solver)
        assert termination in [
            TerminationCondition.infeasibleOrUnbounded,
            TerminationCondition.infeasible,
            TerminationCondition.other,
        ]

        # check SU time
        tec = define_technology(
            technology,
            nr_timesteps=time_steps,
            load_path=request.config.technology_data_folder_path,
            perf_type=perf_type,
        )

        SU_time = 2
        min_part_load = 0.6
        tec.performance_data["SU_time"] = SU_time
        tec.performance_data["min_part_load"] = min_part_load
        output_start = 0.6
        var_y = [0, 0, 0, 1, 0]
        var_x = [0, 0, 0, 1, 1]
        model = construct_tec_model(tec, nr_timesteps=time_steps, dynamics=1)

        model = generate_var_y_constraint(model, var_y)
        model = generate_var_x_constraint(model, var_x)
        model = generate_output_constraint_end_timestep(
            model, demand=output_start, output_ratios=output_ratios
        )
        termination = run_model(model, request.config.solver)
        assert termination == TerminationCondition.optimal

        main_car = tec.performance_data["main_input_carrier"]
        trajectory = model.var_size.value * min_part_load / (SU_time + 1)

        if conv_type < 3:
            input_at_SU1 = (
                model.var_input_tot[2, "gas"].value
                + model.var_input_tot[2, "hydrogen"].value
            )
            input_at_SU2 = (
                model.var_input_tot[3, "gas"].value
                + model.var_input_tot[3, "hydrogen"].value
            )
        else:
            input_at_SU1 = model.var_input_tot[2, main_car].value
            input_at_SU2 = model.var_input_tot[3, main_car].value

        assert round(input_at_SU1, 3) == round(trajectory, 3)
        assert round(input_at_SU2, 3) == round(trajectory * SU_time, 3)

        # Check infeasibility case
        var_x = [0, 0, 1, 1, 1]
        model = construct_tec_model(tec, nr_timesteps=time_steps, dynamics=1)

        model = generate_var_y_constraint(model, var_y)
        model = generate_var_x_constraint(model, var_x)
        model = generate_output_constraint_start_timestep(model, demand=output_start)
        termination = run_model(model, request.config.solver)
        assert termination in [
            TerminationCondition.infeasibleOrUnbounded,
            TerminationCondition.infeasible,
            TerminationCondition.other,
        ]


def test_dac(request):
    """
    tests DAC Adsorption
    """
    time_steps = 1
    technology = "TestTec_DAC_adsorption"
    tec = define_technology(
        technology, time_steps, request.config.technology_data_folder_path
    )

    # INFEASIBILITY CASES
    model = construct_tec_model(tec, nr_timesteps=time_steps)
    model = generate_output_constraint(model, [1])
    model.test_const_input = Constraint(expr=model.var_input_tot[1, "electricity"] == 0)

    termination = run_model(model, request.config.solver)
    assert termination in [
        TerminationCondition.infeasibleOrUnbounded,
        TerminationCondition.infeasible,
        TerminationCondition.other,
    ]

    # FEASIBILITY CASES
    model = construct_tec_model(tec, nr_timesteps=time_steps)
    model = generate_output_constraint(model, [1])

    termination = run_model(model, request.config.solver)
    assert termination == TerminationCondition.optimal
    assert model.var_input_tot[1, "heat"].value > 0.1
    assert model.var_input_tot[1, "electricity"].value > 0.01
    assert model.var_size.value > 1
    assert model.var_capex.value > 0


def test_hydro_open(request):
    """
    tests Open Hydro
    """
    time_steps = 3
    technology = "TestTec_Hydro_Open"
    tec = define_technology(
        technology, time_steps, request.config.technology_data_folder_path
    )

    # INFEASIBILITY CASES
    model = construct_tec_model(tec, nr_timesteps=time_steps)
    model = generate_output_constraint(model, [1, 1, 1])

    def init_test_input(const, t):
        return model.var_input_tot[t, "electricity"] == 0

    model.test_const_input = Constraint(model.set_t, rule=init_test_input)

    termination = run_model(model, request.config.solver)
    assert termination in [
        TerminationCondition.infeasibleOrUnbounded,
        TerminationCondition.infeasible,
        TerminationCondition.other,
    ]

    # FEASIBILITY CASES
    model = construct_tec_model(tec, nr_timesteps=time_steps)
    model = generate_output_constraint(model, [0, 1, 1])

    def init_test_input(const, t):
        return model.var_input_tot[t, "electricity"] == 0

    model.test_const_input = Constraint(model.set_t, rule=init_test_input)

    termination = run_model(model, request.config.solver)
    assert termination == TerminationCondition.optimal
    assert model.var_size.value == 2


def test_heat_pump(request):
    """
    tests Open Hydro
    """
    time_steps = 1
    technology = "TestTec_HeatPump_AirSourced"
    tec = define_technology(
        technology, time_steps, request.config.technology_data_folder_path
    )

    # INFEASIBILITY CASES
    model = construct_tec_model(tec, nr_timesteps=time_steps)
    model = generate_output_constraint(model, [1])
    model.test_const_input = Constraint(expr=model.var_input_tot[1, "electricity"] == 0)

    termination = run_model(model, request.config.solver)
    assert termination in [
        TerminationCondition.infeasibleOrUnbounded,
        TerminationCondition.infeasible,
        TerminationCondition.other,
    ]

    # FEASIBILITY CASES
    model = construct_tec_model(tec, nr_timesteps=time_steps)
    model = generate_output_constraint(model, [1])

    termination = run_model(model, request.config.solver)
    assert termination == TerminationCondition.optimal
    assert model.var_size.value >= 0.1
    assert model.var_input_tot[1, "electricity"].value >= 0.1


def test_gasturbine(request):
    """
    tests Gas Turbine
    """
    time_steps = 1
    technology = "TestTec_GasTurbine_NG_10"
    tec = define_technology(
        technology, time_steps, request.config.technology_data_folder_path
    )

    # INFEASIBILITY CASES
    model = construct_tec_model(tec, nr_timesteps=time_steps)
    model = generate_output_constraint(model, [9])
    model.test_const_input = Constraint(expr=model.var_input_tot[1, "gas"] == 0)

    termination = run_model(model, request.config.solver)
    assert termination in [
        TerminationCondition.infeasibleOrUnbounded,
        TerminationCondition.infeasible,
        TerminationCondition.other,
    ]

    # FEASIBILITY CASES
    model = construct_tec_model(tec, nr_timesteps=time_steps)
    model.test_const_output = Constraint(
        expr=model.var_output_tot[1, "electricity"] == 10
    )
    model.test_const_input = Constraint(expr=model.var_input_tot[1, "hydrogen"] == 0)

    termination = run_model(model, request.config.solver)
    assert termination == TerminationCondition.optimal
    assert model.var_size.value == 1
    assert model.var_input_tot[1, "gas"].value >= 10 / 0.4
    assert model.var_output_tot[1, "heat"].value >= 10 * 0.5


def test_ccs(request):
    time_steps = 1
    technology = "TestTec_Conv1_ccs"
    tec = define_technology(
        technology, time_steps, request.config.technology_data_folder_path
    )

    # INFEASIBILITY CASE
    model = construct_tec_model(tec, nr_timesteps=time_steps)
    model.test_const_output = Constraint(
        expr=model.var_output_tot[1, "electricity"] == 1
    )
    model.test_const_emissions = Constraint(
        expr=model.var_output_tot[1, "electricity"] == 1
    )
    model.test_const_emissions = Constraint(expr=model.var_tec_emissions_pos[1] == 0)
    termination = run_model(model, request.config.solver)
    assert termination in [
        TerminationCondition.infeasibleOrUnbounded,
        TerminationCondition.infeasible,
        TerminationCondition.other,
    ]

    # FEASBILITY CASES
    model = construct_tec_model(tec, nr_timesteps=time_steps)
    model.test_const_output = Constraint(
        expr=model.var_output_tot[1, "electricity"] == 1
    )
    termination = run_model(model, request.config.solver)
    cost_no_ccs = model.var_capex_tot.value
    emissions_no_ccs = sum([model.var_tec_emissions_pos[t].value for t in model.set_t])

    assert termination == TerminationCondition.optimal
    assert round(model.var_size_ccs.value, 3) == 0
    assert round(model.var_output_tot[1, "CO2captured"].value, 3) == 0
    assert round(model.var_input_tot[1, "heat"].value, 3) == 0
    assert round(model.var_input_tot[1, "electricity"].value, 3) == 0

    model = construct_tec_model(tec, nr_timesteps=time_steps)
    model.test_const_output = Constraint(
        expr=model.var_output_tot[1, "electricity"] == 1
    )
    termination = run_model(model, request.config.solver, objective="emissions")
    assert termination == TerminationCondition.optimal

    cost_ccs = model.var_capex_tot.value
    emissions_ccs = sum([model.var_tec_emissions_pos[t].value for t in model.set_t])

    assert round(model.var_size_ccs.value, 3) >= 0.2
    assert round(model.var_output_tot[1, "CO2captured"].value, 3) >= 0.9
    assert round(model.var_input_tot[1, "heat"].value, 3) >= 0.1
    assert round(model.var_input_tot[1, "electricity"].value, 3) >= 0.001
    assert cost_ccs > cost_no_ccs * 1.01
    assert emissions_ccs < emissions_no_ccs * 0.11<|MERGE_RESOLUTION|>--- conflicted
+++ resolved
@@ -714,10 +714,7 @@
                     model, output, output_ratios=output_ratios
                 )
                 model = generate_var_x_constraint(model, var_x)
-<<<<<<< HEAD
-=======
-
->>>>>>> b401a452
+
                 termination = run_model(model, request.config.solver)
                 assert termination == TerminationCondition.optimal
 
