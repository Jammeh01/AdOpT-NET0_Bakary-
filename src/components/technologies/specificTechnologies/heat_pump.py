from pyomo.environ import *
from pyomo.gdp import *
import copy
from warnings import warn
import pandas as pd
import numpy as np
from pathlib import Path
from scipy.interpolate import griddata
import statsmodels.api as sm

from ..utilities import FittedPerformance, fit_piecewise_function, fit_linear_function
from ..technology import Technology


class HeatPump(Technology):
    """
    Resembles a heat pump
    Three different types of heat pumps are possible: air sourced ('HeatPump_AirSourced'), ground sourced
    ('HeatPump_GroundSourced') and water sourced ('HeatPump_WaterSourced'). Additionally, a heating curve is determined for
    heating for buildings. Then, the application needs to be set to either 'floor_heating' or 'radiator_heating'
    in the data file. Otherwise, the output temperature of the heat pump can also be set to a given temperature.
    The coefficient of performance at full load is calculated in the respective fitting function with the equations
    provided in Ruhnau, O., Hirth, L., & Praktiknjo, A. (2019). Time series of heat demand and
    heat pump efficiency for energy system modeling. Scientific Data, 6(1). https://doi.org/10.1038/s41597-019-0199-y

    The part load behavior is modelled after equation (3) in Xu, Z., Li, H., Xu, W., Shao, S., Wang, Z., Gou, X., Zhao,
    M., & Li, J. (2022). Investigation on the efficiency degradation characterization of low ambient temperature
    air source heat pump under partial load operation. International Journal of Refrigeration,
    133, 99–110. https://doi.org/10.1016/J.IJREFRIG.2021.10.002

    Essentially, the equations for the heat pump model are the same as for generic conversion technology type 1 (with
    time-dependent performance parameter).
    """

    def __init__(self, tec_data):
        super().__init__(tec_data)

        self.fitted_performance = FittedPerformance(tec_data)

    def fit_technology_performance(self, node_data):
        """
        Performs fitting for technology type HeatPump

        The equations are based on Ruhnau, O., Hirth, L., & Praktiknjo, A. (2019). Time series of heat demand and
        heat pump efficiency for energy system modeling. Scientific Data, 6(1).
        https://doi.org/10.1038/s41597-019-0199-y

        :param tec_data: technology data
        :param climate_data: climate data
        :return:
        """
        # Climate data & Number of timesteps
        climate_data = node_data.data["climate_data"]
        time_steps = len(climate_data)

        # Ambient air temperature
        T = copy.deepcopy(climate_data["temp_air"])

        # Determine T_out
        if self.performance_data["application"] == "radiator_heating":
            t_out = 40 - T
        elif self.performance_data["application"] == "floor_heating":
            t_out = 30 - 0.5 * T
        else:
            t_out = self.performance_data["T_out"]

        # Determine delta T
        delta_T = t_out - T

        # Determine COP
        if self.name == "HeatPump_AirSourced":
            cop = 6.08 - 0.09 * delta_T + 0.0005 * delta_T**2
        elif self.name == "HeatPump_GroundSourced":
            cop = 10.29 - 0.21 * delta_T + 0.0012 * delta_T**2
        elif self.name == "HeatPump_WaterSourced":
            cop = 9.97 - 0.20 * delta_T + 0.0012 * delta_T**2

        print("Deriving performance data for Heat Pump...")

        if (
            self.performance_data["performance_function_type"] == 1
            or self.performance_data["performance_function_type"] == 2
        ):  # Linear performance function
            size_alpha = 1
        elif self.performance_data["performance_function_type"] == 3:
            size_alpha = 2
        else:
            raise Exception(
                "performance_function_type must be an integer between 1 and 3"
            )

        fit = {}
        fit["out"] = {}
        alpha1 = np.empty(shape=(time_steps, size_alpha))
        alpha2 = np.empty(shape=(time_steps, size_alpha))
        bp_x = np.empty(shape=(time_steps, size_alpha + 1))

        for idx, cop_t in enumerate(cop):
            if idx % 100 == 1:
                print("\rComplete: ", round(idx / time_steps, 2) * 100, "%", end="")

            if self.performance_data["performance_function_type"] == 1:
                x = np.linspace(self.performance_data["min_part_load"], 1, 9)
                y = (x / (1 - 0.9 * (1 - x))) * cop_t * x
                coeff = fit_linear_function(x, y)
                alpha1[idx, :] = coeff[0]

            elif self.performance_data["performance_function_type"] == 2:
                x = np.linspace(self.performance_data["min_part_load"], 1, 9)
                y = (x / (1 - 0.9 * (1 - x))) * cop_t * x
                x = sm.add_constant(x)
                coeff = fit_linear_function(x, y)
                alpha1[idx, :] = coeff[1]
                alpha2[idx, :] = coeff[0]

            elif (
                self.performance_data["performance_function_type"] == 3
            ):  # piecewise performance function
                y = {}
                x = np.linspace(self.performance_data["min_part_load"], 1, 9)
                y["out"] = (x / (1 - 0.9 * (1 - x))) * cop_t * x
                time_step_fit = fit_piecewise_function(x, y, 2)
                alpha1[idx, :] = time_step_fit["out"]["alpha1"]
                alpha2[idx, :] = time_step_fit["out"]["alpha2"]
                bp_x[idx, :] = time_step_fit["out"]["bp_x"]
        print("Complete: ", 100, "%")

        # Calculate input bounds
        fit["output_bounds"] = {}
        fit["coeff"] = {}
        if self.performance_data["performance_function_type"] == 1:
            fit["coeff"]["alpha1"] = alpha1.round(5)
            for c in self.performance_data["output_carrier"]:
                fit["output_bounds"][c] = np.column_stack(
                    (
                        np.zeros(shape=(time_steps)),
                        np.ones(shape=(time_steps)) * fit["coeff"]["alpha1"],
                    )
                )

        elif (
            self.performance_data["performance_function_type"] == 2
        ):  # Linear performance function
            fit["coeff"]["alpha1"] = alpha1.round(5)
            fit["coeff"]["alpha2"] = alpha2.round(5)
            for c in self.performance_data["output_carrier"]:
                fit["output_bounds"][c] = np.column_stack(
                    (
                        np.zeros(shape=(time_steps)),
                        np.ones(shape=(time_steps)) * fit["coeff"]["alpha1"]
                        + fit["coeff"]["alpha2"],
                    )
                )

        elif (
            self.performance_data["performance_function_type"] == 3
        ):  # Piecewise performance function
            fit["coeff"]["alpha1"] = alpha1.round(5)
            fit["coeff"]["alpha2"] = alpha2.round(5)
            fit["coeff"]["bp_x"] = bp_x.round(5)
            for c in self.performance_data["output_carrier"]:
                fit["output_bounds"][c] = np.column_stack(
                    (
                        np.zeros(shape=(time_steps)),
                        fit["coeff"]["alpha1"][:, -1] + fit["coeff"]["alpha2"][:, -1],
                    )
                )

        # Output Bounds
        self.fitted_performance.bounds["output"] = fit["output_bounds"]
        # Input Bounds
        for car in self.performance_data["input_carrier"]:
            self.fitted_performance.bounds["input"][car] = np.column_stack(
                (np.zeros(shape=(time_steps)), np.ones(shape=(time_steps)))
            )
        # Coefficients
        self.fitted_performance.coefficients = fit["coeff"]

        # Time dependent coefficents
        self.fitted_performance.time_dependent_coefficients = 1

    def construct_tech_model(self, b_tec, energyhub):
        """
        Adds constraints to technology blocks for tec_type HP (Heat Pump)

        :param obj b_tec: technology block
        :param Energyhub energyhub: energyhub instance
        :return: technology block
        """
        super(HeatPump, self).construct_tech_model(b_tec, energyhub)

        # DATA OF TECHNOLOGY
        performance_data = self.performance_data
        rated_power = self.fitted_performance.rated_power
        performance_function_type = performance_data["performance_function_type"]

        if performance_function_type == 1:
            b_tec = self._performance_function_type_1(b_tec)
        elif performance_function_type == 2:
            b_tec = self._performance_function_type_2(b_tec)
        elif performance_function_type == 3:
            b_tec = self._performance_function_type_3(b_tec)

        # size constraint based on input
        def init_size_constraint(const, t):
            return self.input[t, "electricity"] <= b_tec.var_size * rated_power

        b_tec.const_size = Constraint(self.set_t, rule=init_size_constraint)

        # RAMPING RATES
<<<<<<< HEAD
        if "ramping_time" in self.performance_data:
            if not self.performance_data["ramping_time"] == -1:
=======
        if "ramping_rate" in self.performance_data:
            if not self.performance_data['ramping_rate']   == -1:
>>>>>>> 7139aba1
                b_tec = self._define_ramping_rates(b_tec)

        return b_tec

    def _performance_function_type_1(self, b_tec):
        """
        Linear, no minimal partload, through origin
        :param b_tec: technology block
        :return: technology block
        """
        # Get performance parameters
        alpha1 = self.fitted_performance.coefficients["alpha1"]

        def init_input_output(const, t):
<<<<<<< HEAD
            return (
                self.output[t, "heat"]
                == alpha1.iloc[t - 1] * self.input[t, "electricity"]
            )

=======
            return self.output[t, 'heat'] == alpha1[t - 1] * self.input[t, 'electricity']
>>>>>>> 7139aba1
        b_tec.const_input_output = Constraint(self.set_t, rule=init_input_output)

        return b_tec

    def _performance_function_type_2(self, b_tec):
        """
        Linear, minimal partload
        :param b_tec: technology block
        :return: technology block
        """
        # Get performance parameters
        alpha1 = self.fitted_performance.coefficients["alpha1"]
        alpha2 = self.fitted_performance.coefficients["alpha2"]
        min_part_load = self.performance_data["min_part_load"]
        rated_power = self.fitted_performance.rated_power

        # define disjuncts for on/off
        s_indicators = range(0, 2)

        def init_input_output(dis, t, ind):
            if ind == 0:  # technology off

                def init_input_off(const):
                    return self.input[t, "electricity"] == 0

                dis.const_input = Constraint(rule=init_input_off)

                def init_output_off(const):
                    return self.output[t, "heat"] == 0

                dis.const_output_off = Constraint(rule=init_output_off)
            else:  # technology on
                # input-output relation
                def init_input_output_on(const):
<<<<<<< HEAD
                    return (
                        self.output[t, "heat"]
                        == alpha1.iloc[t - 1] * self.input[t, "electricity"]
                        + alpha2.iloc[t - 1] * b_tec.var_size * rated_power
                    )
=======
                    return self.output[t, 'heat'] == alpha1[t - 1] * self.input[t, 'electricity'] + \
                           alpha2[t - 1] * b_tec.var_size * rated_power
>>>>>>> 7139aba1

                dis.const_input_output_on = Constraint(rule=init_input_output_on)

                # min part load relation
                def init_min_partload(const):
                    return (
                        self.input[t, "electricity"]
                        >= min_part_load * b_tec.var_size * rated_power
                    )

                dis.const_min_partload = Constraint(rule=init_min_partload)

        b_tec.dis_input_output = Disjunct(
            self.set_t, s_indicators, rule=init_input_output
        )

        # Bind disjuncts
        def bind_disjunctions(dis, t):
            return [b_tec.dis_input_output[t, i] for i in s_indicators]

        b_tec.disjunction_input_output = Disjunction(self.set_t, rule=bind_disjunctions)

        return b_tec

    def _performance_function_type_3(self, b_tec):
        """
        Piece-wise linear, minimal partload
        :param b_tec: technology block
        :return: technology block
        """
        # Get performance parameters
        alpha1 = self.fitted_performance.coefficients["alpha1"]
        alpha2 = self.fitted_performance.coefficients["alpha2"]
        bp_x = self.fitted_performance.coefficients["bp_x"]
        min_part_load = self.performance_data["min_part_load"]
        rated_power = self.fitted_performance.rated_power

        s_indicators = range(0, 2)

        def init_input_output(dis, t, ind):
            if ind == 0:  # technology off

                def init_input_off(const):
                    return self.input[t, "electricity"] == 0

                dis.const_input_off = Constraint(rule=init_input_off)

                def init_output_off(const):
                    return self.output[t, "heat"] == 0

                dis.const_output_off = Constraint(rule=init_output_off)

            else:  # piecewise definition

                def init_input_on1(const):
                    return (
                        self.input[t, "electricity"]
                        >= bp_x[t - 1, ind] * b_tec.var_size * rated_power
                    )

                dis.const_input_on1 = Constraint(rule=init_input_on1)

                def init_input_on2(const):
                    return (
                        self.input[t, "electricity"]
                        <= bp_x[t - 1, ind + 1] * b_tec.var_size * rated_power
                    )

                dis.const_input_on2 = Constraint(rule=init_input_on2)

                def init_output_on(const):
                    return (
                        self.output[t, "heat"]
                        == alpha1[t - 1, ind - 1] * self.input[t, "electricity"]
                        + alpha2[t - 1, ind - 1] * b_tec.var_size * rated_power
                    )

                dis.const_input_output_on = Constraint(rule=init_output_on)

                # min part load relation
                def init_min_partload(const):
                    return (
                        self.input[t, "electricity"]
                        >= min_part_load * b_tec.var_size * rated_power
                    )

                dis.const_min_partload = Constraint(rule=init_min_partload)

        b_tec.dis_input_output = Disjunct(
            self.set_t, s_indicators, rule=init_input_output
        )

        # Bind disjuncts
        def bind_disjunctions(dis, t):
            return [b_tec.dis_input_output[t, i] for i in s_indicators]

        b_tec.disjunction_input_output = Disjunction(self.set_t, rule=bind_disjunctions)

        return b_tec

    def _define_ramping_rates(self, b_tec):
        """
        Constraints the inputs for a ramping rate

        :param b_tec: technology model block
        :return:
        """
<<<<<<< HEAD
        ramping_time = self.performance_data["ramping_time"]

        # Calculate ramping rates
        if (
            "ref_size" in self.performance_data
            and not self.performance_data["ref_size"] == -1
        ):
            ramping_rate = self.performance_data["ref_size"] / ramping_time
        else:
            ramping_rate = b_tec.var_size / ramping_time

        # Constraints ramping rates
        if (
            "ramping_const_int" in self.performance_data
            and self.performance_data["ramping_const_int"] == 1
        ):

            s_indicators = range(0, 3)

            def init_ramping_operation_on(dis, t, ind):
                if t > 1:
                    if ind == 0:  # ramping constrained
                        dis.const_ramping_on = Constraint(
                            expr=b_tec.var_x[t] - b_tec.var_x[t - 1] == 0
                        )

                        def init_ramping_down_rate_operation(const):
                            return -ramping_rate <= sum(
                                self.input[t, car_input] - self.input[t - 1, car_input]
                                for car_input in b_tec.set_input_carriers
                            )

                        dis.const_ramping_down_rate = Constraint(
                            rule=init_ramping_down_rate_operation
                        )

                        def init_ramping_up_rate_operation(const):
                            return (
                                sum(
                                    self.input[t, car_input]
                                    - self.input[t - 1, car_input]
                                    for car_input in b_tec.set_input_carriers
                                )
                                <= ramping_rate
                            )

                        dis.const_ramping_up_rate = Constraint(
                            rule=init_ramping_up_rate_operation
                        )

                    elif ind == 1:  # startup, no ramping constraint
                        dis.const_ramping_on = Constraint(
                            expr=b_tec.var_x[t] - b_tec.var_x[t - 1] == 1
                        )

                    else:  # shutdown, no ramping constraint
                        dis.const_ramping_on = Constraint(
                            expr=b_tec.var_x[t] - b_tec.var_x[t - 1] == -1
                        )

            b_tec.dis_ramping_operation_on = Disjunct(
                self.set_t, s_indicators, rule=init_ramping_operation_on
            )

            # Bind disjuncts
            def bind_disjunctions(dis, t):
                return [b_tec.dis_ramping_operation_on[t, i] for i in s_indicators]

            b_tec.disjunction_ramping_operation_on = Disjunction(
                self.set_t, rule=bind_disjunctions
            )

        else:

            def init_ramping_down_rate(const, t):
                if t > 1:
                    return -ramping_rate <= sum(
                        self.input[t, car_input] - self.input[t - 1, car_input]
                        for car_input in b_tec.set_input_carriers
                    )
                else:
                    return Constraint.Skip

            b_tec.const_ramping_down_rate = Constraint(
                self.set_t, rule=init_ramping_down_rate
            )

            def init_ramping_up_rate(const, t):
                if t > 1:
                    return (
                        sum(
                            self.input[t, car_input] - self.input[t - 1, car_input]
                            for car_input in b_tec.set_input_carriers
                        )
                        <= ramping_rate
                    )
                else:
                    return Constraint.Skip

            b_tec.const_ramping_up_rate = Constraint(
                self.set_t, rule=init_ramping_up_rate
            )
=======
        ramping_rate = self.performance_data['ramping_rate']

        def init_ramping_down_rate(const, t):
            if t > 1:
                return -ramping_rate <= sum(self.input[t, car_input] - self.input[t-1, car_input]
                                                for car_input in b_tec.set_input_carriers)
            else:
                return Constraint.Skip
        b_tec.const_ramping_down_rate = Constraint(self.set_t, rule=init_ramping_down_rate)

        def init_ramping_up_rate(const, t):
            if t > 1:
                return sum(self.input[t, car_input] - self.input[t-1, car_input]
                               for car_input in b_tec.set_input_carriers) <= ramping_rate
            else:
                return Constraint.Skip
        b_tec.const_ramping_up_rate = Constraint(self.set_t, rule=init_ramping_up_rate)
>>>>>>> 7139aba1

        return b_tec<|MERGE_RESOLUTION|>--- conflicted
+++ resolved
@@ -208,13 +208,8 @@
         b_tec.const_size = Constraint(self.set_t, rule=init_size_constraint)
 
         # RAMPING RATES
-<<<<<<< HEAD
         if "ramping_time" in self.performance_data:
             if not self.performance_data["ramping_time"] == -1:
-=======
-        if "ramping_rate" in self.performance_data:
-            if not self.performance_data['ramping_rate']   == -1:
->>>>>>> 7139aba1
                 b_tec = self._define_ramping_rates(b_tec)
 
         return b_tec
@@ -229,15 +224,11 @@
         alpha1 = self.fitted_performance.coefficients["alpha1"]
 
         def init_input_output(const, t):
-<<<<<<< HEAD
             return (
                 self.output[t, "heat"]
                 == alpha1.iloc[t - 1] * self.input[t, "electricity"]
             )
 
-=======
-            return self.output[t, 'heat'] == alpha1[t - 1] * self.input[t, 'electricity']
->>>>>>> 7139aba1
         b_tec.const_input_output = Constraint(self.set_t, rule=init_input_output)
 
         return b_tec
@@ -272,17 +263,11 @@
             else:  # technology on
                 # input-output relation
                 def init_input_output_on(const):
-<<<<<<< HEAD
                     return (
                         self.output[t, "heat"]
                         == alpha1.iloc[t - 1] * self.input[t, "electricity"]
                         + alpha2.iloc[t - 1] * b_tec.var_size * rated_power
                     )
-=======
-                    return self.output[t, 'heat'] == alpha1[t - 1] * self.input[t, 'electricity'] + \
-                           alpha2[t - 1] * b_tec.var_size * rated_power
->>>>>>> 7139aba1
-
                 dis.const_input_output_on = Constraint(rule=init_input_output_on)
 
                 # min part load relation
@@ -389,7 +374,6 @@
         :param b_tec: technology model block
         :return:
         """
-<<<<<<< HEAD
         ramping_time = self.performance_data["ramping_time"]
 
         # Calculate ramping rates
@@ -492,24 +476,5 @@
             b_tec.const_ramping_up_rate = Constraint(
                 self.set_t, rule=init_ramping_up_rate
             )
-=======
-        ramping_rate = self.performance_data['ramping_rate']
-
-        def init_ramping_down_rate(const, t):
-            if t > 1:
-                return -ramping_rate <= sum(self.input[t, car_input] - self.input[t-1, car_input]
-                                                for car_input in b_tec.set_input_carriers)
-            else:
-                return Constraint.Skip
-        b_tec.const_ramping_down_rate = Constraint(self.set_t, rule=init_ramping_down_rate)
-
-        def init_ramping_up_rate(const, t):
-            if t > 1:
-                return sum(self.input[t, car_input] - self.input[t-1, car_input]
-                               for car_input in b_tec.set_input_carriers) <= ramping_rate
-            else:
-                return Constraint.Skip
-        b_tec.const_ramping_up_rate = Constraint(self.set_t, rule=init_ramping_up_rate)
->>>>>>> 7139aba1
 
         return b_tec