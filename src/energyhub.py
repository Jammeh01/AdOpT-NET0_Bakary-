--- conflicted
+++ resolved
@@ -140,7 +140,6 @@
                                     f"json files or switch off the dynamics."
                                 )
 
-<<<<<<< HEAD
         # check if time horizon is not longer than 1 year (in case of single year analysis)
         if self.configuration.optimization.multiyear == 0:
             nr_timesteps_data = len(self.data.topology.timesteps)
@@ -151,8 +150,6 @@
                     f"a longer time horizon."
                 )
 
-=======
->>>>>>> 7139aba1
     def quick_solve(self):
         """
         Quick-solves the model (constructs model and balances and solves model).
@@ -218,22 +215,14 @@
 
         # Parameters
         def init_carbon_subsidy(para, t):
-<<<<<<< HEAD
             return self.data.global_data.data["carbon_prices"]["subsidy"].iloc[t - 1]
-=======
-            return self.data.global_data.data['carbon_prices']['subsidy'][t - 1]
->>>>>>> 7139aba1
 
         self.model.para_carbon_subsidy = Param(
             self.model.set_t_full, rule=init_carbon_subsidy, mutable=True
         )
 
         def init_carbon_tax(para, t):
-<<<<<<< HEAD
             return self.data.global_data.data["carbon_prices"]["tax"].iloc[t - 1]
-=======
-            return self.data.global_data.data['carbon_prices']['tax'][t - 1]
->>>>>>> 7139aba1
 
         self.model.para_carbon_tax = Param(
             self.model.set_t_full, rule=init_carbon_tax, mutable=True
@@ -850,11 +839,7 @@
 
         for t in set_t:
             # Update parameter
-<<<<<<< HEAD
             b_node.para_import_price[t, car] = import_prices.iloc[t - 1] * sd_random
-=======
-            b_node.para_import_price[t, car] = import_prices[t-1] * sd_random
->>>>>>> 7139aba1
 
             # Remove constraint (from persistent solver and from model)
             self.solver.remove_constraint(model.const_node_cost)
@@ -1124,11 +1109,6 @@
     :param str file_path: path to previously saved energyhub instance
     :return: energyhub instance
     """
-<<<<<<< HEAD
     with open(Path(load_path), mode="rb") as file:
         energyhub = pd.read_pickle(file)
-=======
-    with open(Path(load_path), mode='rb') as file:
-        energyhub = pickle.load(file)
->>>>>>> 7139aba1
     return energyhub